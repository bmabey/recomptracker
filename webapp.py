--- conflicted
+++ resolved
@@ -1460,11 +1460,7 @@
     st.subheader("📊 Analysis Results")
     
     # Display results in tabs
-<<<<<<< HEAD
-    tab1, tab2, tab3 = st.tabs(["💪 ALMI Analysis", "🔥 FFMI Analysis", "📈 Body Fat Analysis"])
-=======
-    tab1, tab2, tab3, tab4 = st.tabs(["🔥 ALMI Analysis", "💪 FFMI Analysis", "📈 Body Fat Analysis", "📊 Changes Summary"])
->>>>>>> 05e4614f
+    tab1, tab2, tab3, tab4 = st.tabs(["💪 ALMI Analysis", "🔥 FFMI Analysis", "📈 Body Fat Analysis", "📊 Changes Summary"])
     
     with tab1:
         # ALMI summary metrics
